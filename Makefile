.SUFFIXES: .cpp .cu

WFLAGS = -fmudflap -fno-strict-aliasing -fsanitize=address -fsanitize=leak -fstack-protector -ftrapv -Wall -Warray-bounds -Wcast-align -Wcast-qual -Wextra -Wfatal-errors -Wformat=2 -Wformat-nonliteral -Wformat-security -Winit-self -Wmissing-format-attribute -Wmissing-include-dirs -Wmissing-noreturn -Wno-missing-field-initializers -Wno-overloaded-virtual -Wno-unused-local-typedefs -Wno-unused-parameter -Wno-unused-variable -Wpointer-arith -Wredundant-decls -Wreturn-type -Wshadow -Wstrict-aliasing -Wstrict-overflow=5 -Wswitch-enum -Wuninitialized -Wunreachable-code -Wunused-but-set-variable -Wwrite-strings -Wno-error=missing-field-initializers -Wno-error=overloaded-virtual -Wno-error=unused-local-typedefs -Wno-error=unused-parameter -Wno-error=unused-variable
# -Wsign-compare -Werror

CXX = mpiicpc
CXXFLAGS = -g -O3 -mavx -fabi-version=6 -std=c++11 -fopenmp -debug all -traceback -I./include
LDFLAGS = -lfftw3 -lfftw3f -lmkl_intel_lp64 -lmkl_intel_thread -lmkl_core -liomp5 -lpthread -lm
#CXX = mpicxx
#CXXFLAGS = -g -O3 -mavx -fabi-version=6 -std=c++11 -fopenmp -I./include
#LDFLAGS = -lfftw3 -lfftw3f -lpthread -lblas -llapack -lm

<<<<<<< HEAD
OBJ = main.o main_c.o src/geometry.o src/laplace.o src/laplace_c.o
=======
OBJF = main.fo src/geometry.fo src/laplace.fo
>>>>>>> 651c5beb

OBJD = main.do src/geometry.do src/laplace.do

<<<<<<< HEAD
laplace: main.o src/geometry.o src/laplace.o
	$(CXX) $(CXXFLAGS) $? $(LDFLAGS)

laplace_c: main_c.o src/geometry.o src/laplace_c.o
=======
%.fo: %.cpp
	time $(CXX) $(CXXFLAGS) -c $< -o $@ -DFLOAT

%.do: %.cpp
	time $(CXX) $(CXXFLAGS) -c $< -o $@

float: $(OBJF)
	$(CXX) $(CXXFLAGS) $? $(LDFLAGS)

double: $(OBJD)
>>>>>>> 651c5beb
	$(CXX) $(CXXFLAGS) $? $(LDFLAGS)

clean:
	rm -f $(OBJF) $(OBJD) *.out

p4:
	./a.out -T 8 -n 1000000 -P 4 -c 64

p16:
	./a.out -T 8 -n 1000000 -P 16 -c 320

t4:
	./a.out -T 32 -n 1000000 -P 4 -c 64

t16:
	./a.out -T 32 -n 1000000 -P 16 -c 320<|MERGE_RESOLUTION|>--- conflicted
+++ resolved
@@ -10,20 +10,15 @@
 #CXXFLAGS = -g -O3 -mavx -fabi-version=6 -std=c++11 -fopenmp -I./include
 #LDFLAGS = -lfftw3 -lfftw3f -lpthread -lblas -llapack -lm
 
-<<<<<<< HEAD
-OBJ = main.o main_c.o src/geometry.o src/laplace.o src/laplace_c.o
-=======
 OBJF = main.fo src/geometry.fo src/laplace.fo
->>>>>>> 651c5beb
-
 OBJD = main.do src/geometry.do src/laplace.do
 
-<<<<<<< HEAD
-laplace: main.o src/geometry.o src/laplace.o
+laplace: main.fo src/geometry.fo src/laplace.fo
 	$(CXX) $(CXXFLAGS) $? $(LDFLAGS)
 
-laplace_c: main_c.o src/geometry.o src/laplace_c.o
-=======
+laplace_c: main_c.fo src/geometry.fo src/laplace_c.fo
+	$(CXX) $(CXXFLAGS) $? $(LDFLAGS)
+
 %.fo: %.cpp
 	time $(CXX) $(CXXFLAGS) -c $< -o $@ -DFLOAT
 
@@ -34,7 +29,6 @@
 	$(CXX) $(CXXFLAGS) $? $(LDFLAGS)
 
 double: $(OBJD)
->>>>>>> 651c5beb
 	$(CXX) $(CXXFLAGS) $? $(LDFLAGS)
 
 clean:
