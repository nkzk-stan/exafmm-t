--- conflicted
+++ resolved
@@ -87,23 +87,10 @@
     Node* parent;
     std::vector<Node*> child;
     Node* colleague[27];
-<<<<<<< HEAD
     std::vector<int> P2Llist_idx;
     std::vector<int> M2Plist_idx;
     std::vector<int> P2Plist_idx;
     std::vector<int> M2Llist_idx;
-=======
-    
-    int P2Plist_idx[27*8];
-    int P2Plist_size;
-    int P2Llist_idx[27*8];
-    int P2Llist_size;
-    int M2Plist_idx[27*8];
-    int M2Plist_size;
-    int M2Llist_idx[27*8];
-    int M2Llist_size;
-
->>>>>>> 8759a10f
     RealVec pt_coord;
     RealVec pt_src;  // src's charge
     RealVec pt_trg;  // trg's potential
